import numpy as np
import tqdm.autonotebook
from pathlib import Path
from random import random

import gmsh
from mpi4py import MPI
from petsc4py import PETSc
from basix.ufl import element
from ufl import (
    FacetNormal,
    Measure,
    TestFunction,
    TrialFunction,
    as_vector,
    div,
    dot,
    dx,
    inner,
    lhs,
    grad,
    nabla_grad,
    rhs,
)

from dolfinx.fem import (
    Constant,
    Function,
    functionspace,
    assemble_scalar,
    dirichletbc,
    form,
    locate_dofs_topological,
    set_bc,
)
from dolfinx.fem.petsc import (
    apply_lifting,
    assemble_matrix,
    assemble_vector,
    create_vector,
    create_matrix,
    set_bc,
)
from dolfinx.io import VTXWriter, gmshio, XDMFFile
from dolfinx.mesh import locate_entities_boundary


####################################################
#                                                  #
#           MESH PARAMETERS                        #
#                                                  #
####################################################

d = 1
L = 32.5 * d
H = 10 * d
c_x = 12.5 * d
c_y = 5 * d
r = 0.5 * d
gdim = 2
res_min = r / 3
mesh_order = 2

####################################################
#                                                  #
#           SET UP MESH                            #
#                                                  #
####################################################

gmsh.initialize()

mesh_comm = MPI.COMM_WORLD
model_rank = 0

# mesh markers
fluid_marker = 1
obstacle_marker = 2
inlet_marker, outlet_marker, wall_marker, edge_marker = 3, 4, 5, 6

if mesh_comm.rank == model_rank:

    rectangle = gmsh.model.occ.addRectangle(0, 0, 0, L, H, tag=1)
    obstacle = gmsh.model.occ.addDisk(c_x, c_y, 0, r, r)
    fluid = gmsh.model.occ.cut([(gdim, rectangle)], [(gdim, obstacle)], tag=3)[0][0][1]
    obstacle = gmsh.model.occ.addDisk(c_x, c_y, 0, r, r)
    gmsh.model.occ.synchronize()

    volumes = gmsh.model.getEntities(dim=gdim)
    assert len(volumes) == 2
    gmsh.model.addPhysicalGroup(volumes[0][0], [volumes[0][1]], fluid_marker)
    gmsh.model.setPhysicalName(volumes[0][0], fluid_marker, "Fluid")
    gmsh.model.addPhysicalGroup(volumes[1][0], [volumes[1][1]], obstacle_marker)
    gmsh.model.setPhysicalName(volumes[1][0], obstacle_marker, "Obstacle")

    # set sections
    boundaries = gmsh.model.getBoundary(volumes, oriented=False)
    inflow, outflow, walls, edge = [], [], [], []
    for boundary in boundaries:
        center_of_mass = gmsh.model.occ.getCenterOfMass(boundary[0], boundary[1])
        if np.allclose(center_of_mass, [0, H / 2, 0]):
            inflow.append(boundary[1])
        elif np.allclose(center_of_mass, [L, H / 2, 0]):
            outflow.append(boundary[1])
        elif np.allclose(center_of_mass, [L / 2, H, 0]) or np.allclose(
            center_of_mass, [L / 2, 0, 0]
        ):
            walls.append(boundary[1])
        else:
            edge.append(boundary[1])
    gmsh.model.addPhysicalGroup(1, walls, wall_marker)
    gmsh.model.setPhysicalName(1, wall_marker, "Walls")
    gmsh.model.addPhysicalGroup(1, inflow, inlet_marker)
    gmsh.model.setPhysicalName(1, inlet_marker, "Inlet")
    gmsh.model.addPhysicalGroup(1, outflow, outlet_marker)
    gmsh.model.setPhysicalName(1, outlet_marker, "Outlet")
    gmsh.model.addPhysicalGroup(1, edge, edge_marker)
    gmsh.model.setPhysicalName(1, edge_marker, "Obstacle Edge")

    # set resolution
    distance_field = gmsh.model.mesh.field.add("Distance")
    gmsh.model.mesh.field.setNumbers(distance_field, "EdgesList", edge)
    threshold_field = gmsh.model.mesh.field.add("Threshold")
    gmsh.model.mesh.field.setNumber(threshold_field, "IField", distance_field)
    gmsh.model.mesh.field.setNumber(threshold_field, "LcMin", res_min)
    gmsh.model.mesh.field.setNumber(threshold_field, "LcMax", 0.25 * H)
    gmsh.model.mesh.field.setNumber(threshold_field, "DistMin", r)
    gmsh.model.mesh.field.setNumber(threshold_field, "DistMax", 2 * H)
    min_field = gmsh.model.mesh.field.add("Min")
    gmsh.model.mesh.field.setNumbers(min_field, "FieldsList", [threshold_field])
    gmsh.model.mesh.field.setAsBackgroundMesh(min_field)

    # generate the mesh
    gmsh.option.setNumber("Mesh.Algorithm", 8)
    gmsh.option.setNumber("Mesh.RecombinationAlgorithm", 2)
    gmsh.option.setNumber("Mesh.RecombineAll", 1)
    gmsh.option.setNumber("Mesh.SubdivisionAlgorithm", 1)
    gmsh.model.mesh.generate(gdim)
    gmsh.model.mesh.setOrder(mesh_order)
    gmsh.model.mesh.optimize("Netgen")

mesh, _, ft = gmshio.model_to_mesh(gmsh.model, mesh_comm, model_rank, gdim=gdim)
ft.name = "Facet markers"


####################################################
#                                                  #
#           PROBLEM PARAMETERS                     #
#                                                  #
####################################################

strouhal = 6

t = 0
<<<<<<< HEAD
T = 20 + 15*strouhal  # Final time
dt = strouhal / 150  # Time step size
T_noise = 5  # time that arbitrary noise ends
=======
T = 100.0  # Final time
dt = 0.05  # Time step size
T_noise = 30  # time that arbitrary noise ends
>>>>>>> 700c122b
save_interval = 0.5

Re = 100
disk_freq = 0.6  # Hz
disk_ampl = 0


####################################################
#                                                  #
#           SET UP PROBLEM                         #
#                                                  #
####################################################

num_steps = int(T / dt)
save_every_n = int(save_interval / dt)
k = Constant(mesh, PETSc.ScalarType(dt))
mu = Constant(mesh, PETSc.ScalarType(1 / Re))  # Dynamic viscosity
rho = Constant(mesh, PETSc.ScalarType(1))  # Density
u_inf = 1
ampl_noise = 0.01


class InletVelocity:
    def __init__(self, t):
        self.t = t

    def __call__(self, x):
        values = np.zeros((gdim, x.shape[1]), dtype=PETSc.ScalarType)
        if self.t < T_noise:

            def noise():
                return random() * 2 - 1  # between -1 and 1, noninclusive

            velocities = [u_inf + ampl_noise * noise() for _ in range(len(values[0]))]
            values[0] = velocities
        else:
            values[0] = u_inf
        return values


class DiskVelocity:
    def __init__(self, t):
        self.t = t

    def __call__(self, x):
        values = np.zeros((gdim, x.shape[1]), dtype=PETSc.ScalarType)
        values[1] = (
            disk_ampl * np.cos(self.t * 2 * np.pi * disk_freq) * 2 * np.pi * disk_freq
        )  # y shift
        return values


def _all_interior_surfaces(x):
    eps = 1.0e-5
    x_min = 0
    x_max = L
    y_min = 0
    y_max = H

    x_mid = np.logical_and(x_min + eps < x[0], x[0] < x_max - eps)
    y_mid = np.logical_and(y_min + eps < x[1], x[1] < y_max - eps)
    return np.logical_and(x_mid, y_mid)


def _all_exterior_surfaces(x):
    eps = 1.0e-5
    x_min = 0
    x_max = L
    y_min = 0
    y_max = H

    x_edge = np.logical_or(x[0] < x_min + eps, x_max - eps < x[0])
    y_edge = np.logical_or(x[1] < y_min + eps, y_max - eps < x[1])
    return np.logical_or(x_edge, y_edge)


# boundary conditions
v_cg2 = element("Lagrange", mesh.topology.cell_name(), 2, shape=(mesh.geometry.dim,))
v_cg_mesh = element(
    "Lagrange", mesh.topology.cell_name(), mesh_order, shape=(mesh.geometry.dim,)
)
s_cg1 = element("Lagrange", mesh.topology.cell_name(), 1)
V = functionspace(mesh, v_cg2)
V_mesh = functionspace(mesh, v_cg_mesh)
Q = functionspace(mesh, s_cg1)

fdim = mesh.topology.dim - 1

# get interior points
facet_dim = 1
all_interior_facets = locate_entities_boundary(mesh, facet_dim, _all_interior_surfaces)
all_interior_V_mesh_dofs = locate_dofs_topological(
    V_mesh, facet_dim, all_interior_facets
)
all_exterior_facets = locate_entities_boundary(mesh, facet_dim, _all_exterior_surfaces)
all_exterior_V_mesh_dofs = locate_dofs_topological(
    V_mesh, facet_dim, all_exterior_facets
)

# Mesh
mesh_speed = DiskVelocity(t)
mesh_vel_bc = Function(V_mesh)
mesh_vel_bc.interpolate(mesh_speed)
bcx_in = dirichletbc(mesh_vel_bc, all_interior_V_mesh_dofs)
zero_vec = Constant(mesh, PETSc.ScalarType((0.0, 0.0)))
bcx_out = dirichletbc(zero_vec, all_exterior_V_mesh_dofs, V_mesh)
bcx = [bcx_in, bcx_out]
# Inlet
u_inlet = Function(V)
inlet_velocity = InletVelocity(t)
u_inlet.interpolate(inlet_velocity)
dofs_inflow = locate_dofs_topological(V, fdim, ft.find(inlet_marker))
bcu_inflow = dirichletbc(u_inlet, dofs_inflow)
# Walls
dofs_walls = locate_dofs_topological(V.sub(1), fdim, ft.find(wall_marker))
bcu_walls = dirichletbc(PETSc.ScalarType(0), dofs_walls, V.sub(1))
# Obstacle
nonslip_bc = Function(V)
nonslip_bc.interpolate(mesh_speed)
dofs_obstacle = locate_dofs_topological(V, fdim, ft.find(edge_marker))
bcu_obstacle = dirichletbc(nonslip_bc, dofs_obstacle)
bcu = [bcu_inflow, bcu_obstacle, bcu_walls]
# Outlet
dofs_outlet = locate_dofs_topological(Q, fdim, ft.find(outlet_marker))
bcp_outlet = dirichletbc(PETSc.ScalarType(0), dofs_outlet, Q)
bcp = [bcp_outlet]

####################################################
#                                                  #
#           SET UP EQUATIONS                       #
#                                                  #
####################################################

# Mesh movement setup
mesh_displacement = Function(V_mesh)
total_mesh_displacement = Function(V_mesh)
total_mesh_displacement.name = "Mesh Displacement"
# This needs to be on the "V" space since it will affect the
# fluid velocity calculations (not tied to mesh nodes):
mesh_vel = Function(V)

# Variational form setup
u = TrialFunction(V)
v = TestFunction(V)
u_mesh = TrialFunction(V_mesh)
v_mesh = TestFunction(V_mesh)
u_ = Function(V)
u_.name = "u"
u_s = Function(V)
u_n = Function(V)
u_n1 = Function(V)
p = TrialFunction(Q)
q = TestFunction(Q)
p_ = Function(Q)
p_.name = "p"
phi = Function(Q)

# first step
f = Constant(mesh, PETSc.ScalarType((0, 0)))
F1 = rho / k * dot(u - u_n, v) * dx
F1 += inner(dot(1.5 * u_n - 0.5 * u_n1 - mesh_vel, 0.5 * nabla_grad(u + u_n)), v) * dx
F1 += 0.5 * mu * inner(grad(u + u_n), grad(v)) * dx - dot(p_, div(v)) * dx
F1 += dot(f, v) * dx
a1 = form(lhs(F1))
L1 = form(rhs(F1))
A1 = create_matrix(a1)
b1 = create_vector(L1)

# second step
a2 = form(dot(grad(p), grad(q)) * dx)
L2 = form(-rho / k * dot(div(u_s), q) * dx)
A2 = assemble_matrix(a2, bcs=bcp)
A2.assemble()
b2 = create_vector(L2)

# last step
a3 = form(rho * dot(u, v) * dx)
L3 = form(rho * dot(u_s, v) * dx - k * dot(nabla_grad(phi), v) * dx)
A3 = assemble_matrix(a3)
A3.assemble()
b3 = create_vector(L3)

# mesh movement
a4 = form(inner(grad(u_mesh), grad(v_mesh)) * dx)
L4 = form(inner(zero_vec, v_mesh) * dx)
A4 = assemble_matrix(a4, bcs=bcx)
A4.assemble()
b4 = create_vector(L4)

# setup solvers
solver1 = PETSc.KSP().create(mesh.comm)
solver1.setOperators(A1)
solver1.setType(PETSc.KSP.Type.BCGS)
pc1 = solver1.getPC()
pc1.setType(PETSc.PC.Type.JACOBI)

solver2 = PETSc.KSP().create(mesh.comm)
solver2.setOperators(A2)
solver2.setType(PETSc.KSP.Type.MINRES)
pc2 = solver2.getPC()
pc2.setType(PETSc.PC.Type.HYPRE)
pc2.setHYPREType("boomeramg")

solver3 = PETSc.KSP().create(mesh.comm)
solver3.setOperators(A3)
solver3.setType(PETSc.KSP.Type.CG)
pc3 = solver3.getPC()
pc3.setType(PETSc.PC.Type.SOR)

solver4 = PETSc.KSP().create(mesh.comm)
solver4.setOperators(A4)
solver4.setType(PETSc.KSP.Type.CG)
pc4 = solver4.getPC()
pc4.setType(PETSc.PC.Type.JACOBI)

# compute drag and lift coefficients
n = -FacetNormal(mesh)  # Normal pointing out of obstacle
dObs = Measure("ds", domain=mesh, subdomain_data=ft, subdomain_id=edge_marker)
u_t = inner(as_vector((n[1], -n[0])), u_)
drag = form(2 / 0.1 * (mu / rho * inner(grad(u_t), n) * n[1] - p_ * n[0]) * dObs)
lift = form(-2 / 0.1 * (mu / rho * inner(grad(u_t), n) * n[0] + p_ * n[1]) * dObs)
if mesh.comm.rank == 0:
    C_D = np.zeros(num_steps, dtype=PETSc.ScalarType)
    C_L = np.zeros(num_steps, dtype=PETSc.ScalarType)
    t_u = np.zeros(num_steps, dtype=np.float64)
    t_p = np.zeros(num_steps, dtype=np.float64)


####################################################
#                                                  #
#           SOLVE TIME-DEPENDENT PROBLEM           #
#                                                  #
####################################################

# output folders
folder = Path("results")
folder.mkdir(exist_ok=True, parents=True)
vtx_u = VTXWriter(mesh.comm, "results/dfg2D-3-u.bp", [u_], engine="BP4")
vtx_p = VTXWriter(mesh.comm, "results/dfg2D-3-p.bp", [p_], engine="BP4")
xdmf_m = XDMFFile(MPI.COMM_WORLD, f"results/displacement.xdmf", "w")
xdmf_m.write_mesh(mesh)
xdmf_m.write_function(total_mesh_displacement, t)
xdmf_u = XDMFFile(MPI.COMM_WORLD, f"results/velocity.xdmf", "w")
xdmf_u.write_mesh(mesh)
xdmf_u.write_function(u_, t)
vtx_u.write(t)
vtx_p.write(t)

# time step loop
progress = tqdm.autonotebook.tqdm(desc="Solving PDE", total=num_steps)
for i in range(num_steps):
    progress.update(1)
    # Update current time step
    t += dt
    # Update inlet velocity
    inlet_velocity.t = t
    u_inlet.interpolate(inlet_velocity)
    # Update mesh perturbation
    if disk_ampl > 0.0:
        mesh_speed.t = t
        mesh_vel_bc.interpolate(mesh_speed)
        nonslip_bc.interpolate(mesh_speed)

    # Step 1: Tentative velocity step
    A1.zeroEntries()
    assemble_matrix(A1, a1, bcs=bcu)
    A1.assemble()
    with b1.localForm() as loc:
        loc.set(0)
    assemble_vector(b1, L1)
    apply_lifting(b1, [a1], [bcu])
    b1.ghostUpdate(addv=PETSc.InsertMode.ADD_VALUES, mode=PETSc.ScatterMode.REVERSE)
    set_bc(b1, bcu)
    solver1.solve(b1, u_s.vector)
    u_s.x.scatter_forward()

    # Step 2: Pressure corrrection step
    A2.zeroEntries()
    assemble_matrix(A2, a2, bcs=bcp)
    A2.assemble()
    with b2.localForm() as loc:
        loc.set(0)
    assemble_vector(b2, L2)
    apply_lifting(b2, [a2], [bcp])
    b2.ghostUpdate(addv=PETSc.InsertMode.ADD_VALUES, mode=PETSc.ScatterMode.REVERSE)
    set_bc(b2, bcp)
    solver2.solve(b2, phi.vector)
    phi.x.scatter_forward()

    p_.vector.axpy(1, phi.vector)
    p_.x.scatter_forward()

    # Step 3: Velocity correction step
    A3.zeroEntries()
    assemble_matrix(A3, a3)
    A3.assemble()
    with b3.localForm() as loc:
        loc.set(0)
    assemble_vector(b3, L3)
    b3.ghostUpdate(addv=PETSc.InsertMode.ADD_VALUES, mode=PETSc.ScatterMode.REVERSE)
    solver3.solve(b3, u_.vector)
    u_.x.scatter_forward()

    # Step 4: Solve for mesh movement
    if disk_ampl > 0.0:
        A4.zeroEntries()
        assemble_matrix(A4, a4, bcs=bcx)
        A4.assemble()
        with b4.localForm() as loc:
            loc.set(0)
        assemble_vector(b4, L4)
        apply_lifting(b4, [a4], [bcx])
        b4.ghostUpdate(addv=PETSc.InsertMode.ADD_VALUES, mode=PETSc.ScatterMode.REVERSE)
        set_bc(b4, bcx)
        solver4.solve(b4, mesh_vel.vector)
        mesh_vel.x.scatter_forward()

        mesh_displacement.interpolate(mesh_vel)
        mesh_displacement.x.array[:] *= dt

        # Move mesh
        with mesh_displacement.vector.localForm() as vals_local:
            vals = vals_local.array
            vals = vals.reshape(-1, 2)
        mesh.geometry.x[:, :2] += vals[:, :]

        # Track total mesh movement for visualization
        total_mesh_displacement.vector.array[:] += mesh_displacement.vector.array
        total_mesh_displacement.x.scatter_forward()

    # Write solutions to file
    if (i + 1) % save_every_n == 0:
        vtx_u.write(t)
        vtx_p.write(t)
        xdmf_m.write_function(total_mesh_displacement, t)
        xdmf_u.write_function(u_, t)

    # Update variable with solution form this time step
    with u_.vector.localForm() as loc_, u_n.vector.localForm() as loc_n, u_n1.vector.localForm() as loc_n1:
        loc_n.copy(loc_n1)
        loc_.copy(loc_n)

    # Compute physical quantities (just lift and drag now)
    # For this to work in paralell, we gather contributions from all processors
    # to processor zero and sum the contributions.
    drag_coeff = mesh.comm.gather(assemble_scalar(drag), root=0)
    lift_coeff = mesh.comm.gather(assemble_scalar(lift), root=0)
    if mesh.comm.rank == 0:
        t_u[i] = t
        t_p[i] = t - dt / 2
        C_D[i] = sum(drag_coeff)
        C_L[i] = sum(lift_coeff)

np.savetxt(
    "drag_over_time.csv", np.vstack((t_u, C_D)).T, delimiter=",", header="time,drag"
)
np.savetxt(
    "lift_over_time.csv", np.vstack((t_u, C_L)).T, delimiter=",", header="time,lift"
)

# close output folders
vtx_u.close()
vtx_p.close()
xdmf_m.close()
xdmf_u.close()<|MERGE_RESOLUTION|>--- conflicted
+++ resolved
@@ -151,15 +151,9 @@
 strouhal = 6
 
 t = 0
-<<<<<<< HEAD
 T = 20 + 15*strouhal  # Final time
 dt = strouhal / 150  # Time step size
 T_noise = 5  # time that arbitrary noise ends
-=======
-T = 100.0  # Final time
-dt = 0.05  # Time step size
-T_noise = 30  # time that arbitrary noise ends
->>>>>>> 700c122b
 save_interval = 0.5
 
 Re = 100
