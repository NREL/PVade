.*
!/.gitignore
!/.readthedocs.yaml
*.pyc
*.egg-info/

<<<<<<< HEAD
docs/_build/
results/
=======
*.xdmf
*.h5

docs/_build/
>>>>>>> 34643c08
<|MERGE_RESOLUTION|>--- conflicted
+++ resolved
@@ -4,12 +4,8 @@
 *.pyc
 *.egg-info/
 
-<<<<<<< HEAD
-docs/_build/
-results/
-=======
 *.xdmf
 *.h5
 
 docs/_build/
->>>>>>> 34643c08
+results/