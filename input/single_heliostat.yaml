general:
  geometry_module: heliostats3d
  output_dir: output/heliostat
  mesh_only: false
  structural_analysis: true
  fluid_analysis: true
domain:
  x_min: -20
  x_max: 40
  y_min: -20
  y_max: 20 # 20+39 39 is panel to panel 
  z_min: 0
  z_max: 40
  l_char: 4 #1.25 # 1.0
pv_array:
  stream_rows: 1
  elevation: 5.5
  stream_spacing: 10.0 # number from chris ivanov, distance from pier to edge of fixed tilt
  panel_chord: 10.0
  panel_span: 11.0
  panel_thickness: 0.1
  tracker_angle: 0
  span_spacing: 1.0
  span_rows: 1
  # span_fixation_pts: [0.6, 6.9, 13.2, 18.3, 22.4]
  span_fixation_pts: [5.5]
solver:
  dt: .01 #0.0025
  t_final: 20.0 #20.0 # 10.0
  solver1_ksp: gmres
  solver2_ksp: gmres
  solver3_ksp: gmres
  solver5_ksp: gmres
  solver1_pc: hypre
  solver2_pc: hypre
  solver3_pc: hypre
  solver5_pc: hypre
  save_text_interval: .02 #0.01
  save_xdmf_interval: .02 #0.01
fluid:
<<<<<<< HEAD
=======
  # time_varying_inflow_bc: false # true
>>>>>>> c0313e60
  u_ref: 2.0
  rho: 1.0
  nu: 1.8e-05
  turbulence_model:  smagorinsky #null #  
  bc_y_max: slip # slip noslip free
  bc_y_min: slip # slip noslip free
  bc_z_max: slip # slip noslip free
  bc_z_min: noslip # slip noslip free
  wind_direction: 270 # slip noslip free
structure:
  dt : 0.01 # 0.1
  rho: 124.0
  poissons_ratio: 0.3
  elasticity_modulus: 1.0e+09 # 1.0e+03
  body_force_x: 0
  body_force_y: 0
  body_force_z: 0 #100
  bc_list: []
  motor_connection: true
  tube_connection: true
  beta_relaxation: 0.005<|MERGE_RESOLUTION|>--- conflicted
+++ resolved
@@ -38,10 +38,6 @@
   save_text_interval: .02 #0.01
   save_xdmf_interval: .02 #0.01
 fluid:
-<<<<<<< HEAD
-=======
-  # time_varying_inflow_bc: false # true
->>>>>>> c0313e60
   u_ref: 2.0
   rho: 1.0
   nu: 1.8e-05
