--- conflicted
+++ resolved
@@ -303,11 +303,11 @@
 
     assert np.allclose(pos_data, pos_data_truth)
     print(lift_and_drag_data)
-<<<<<<< HEAD
+
     assert np.allclose(lift_and_drag_data, lift_and_drag_data_tuth)
-=======
+
     # assert np.allclose(lift_and_drag_data, lift_and_drag_data_truth)
->>>>>>> dfa4be5b
+
 
 
 # @pytest.mark.unit
