from dolfinx.io import XDMFFile, gmshio
from dolfinx.fem import VectorFunctionSpace, FunctionSpace
from dolfinx.cpp import mesh as cppmesh
from mpi4py import MPI
from pvade.geometry.template.TemplateDomainCreation import TemplateDomainCreation

import gmsh
import numpy as np
import os
import time
import ufl
import dolfinx

# import meshio


class DomainCreation(TemplateDomainCreation):
    """_summary_ test

    Args:
        TemplateDomainCreation (_type_): _description_
    """

    def __init__(self, params):
        """Initialize the DomainCreation object
         This initializes an object that creates the computational domain.

        Args:
            params (:obj:`pvade.Parameters.SimParams`): A SimParams object
        """
        super().__init__(params)

    def build(self):
        """This function creates the computational domain for a 3d simulation involving N panels.
            The panels are set at a distance apart, rotated at an angle theta and are elevated with a distance H from the ground.

        Returns:
            The function returns gmsh.model which contains the geometric description of the computational domain
        """
        # Compute and store some useful geometric quantities
        self.x_span = self.params.domain.x_max - self.params.domain.x_min
        self.y_span = self.params.domain.y_max - self.params.domain.y_min
        self.z_span = self.params.domain.z_max - self.params.domain.z_min
        tracker_angle_rad = np.radians(self.params.pv_array.tracker_angle)

        # Create the fluid domain extent
        domain = self.gmsh_model.occ.addBox(
            self.params.domain.x_min,
            self.params.domain.y_min,
            self.params.domain.z_min,
            self.x_span,
            self.y_span,
            self.z_span,
        )

        for panel_id in range(self.params.pv_array.num_rows):
            panel_box = self.gmsh_model.occ.addBox(
                -0.5 * self.params.pv_array.panel_length,
                0.0,
                -0.5 * self.params.pv_array.panel_thickness,
                self.params.pv_array.panel_length,
                self.params.pv_array.panel_width,
                self.params.pv_array.panel_thickness,
            )

            # Rotate the panel currently centered at (0, 0, 0)
            self.gmsh_model.occ.rotate(
                [(3, panel_box)], 0, 0, 0, 0, -1, 0, tracker_angle_rad
            )

            # Translate the panel [panel_loc, 0, elev]
            self.gmsh_model.occ.translate(
                [(3, panel_box)],
                panel_id * self.params.pv_array.spacing[0],
                0,
                self.params.pv_array.elevation,
            )

            # Remove each panel from the overall domain
            self.gmsh_model.occ.cut([(3, domain)], [(3, panel_box)])

        self.gmsh_model.occ.synchronize()
<<<<<<< HEAD
        return self.gmsh_model
=======
        return self.gmsh_model

    def _set_length_scales(self,pv_model,dom_tags):
        res_min = self.params.domain.l_char
        if self.rank == 0:
            # Define a distance field from the immersed panels
            distance = pv_model.mesh.field.add("Distance", 1)
            pv_model.mesh.field.setNumbers(distance, "FacesList", dom_tags["panel_surface"])
            
            threshold = pv_model.mesh.field.add("Threshold")
            pv_model.mesh.field.setNumber(threshold, "IField", distance)


            factor = self.params.domain.l_char
            
            resolution = factor * 10*self.params.pv_array.panel_thickness/2
            half_panel = self.params.pv_array.panel_length * np.cos(self.params.pv_array.tracker_angle)
            pv_model.mesh.field.setNumber(threshold, "LcMin", resolution*0.5)
            pv_model.mesh.field.setNumber(threshold, "LcMax", 5*resolution)
            pv_model.mesh.field.setNumber(threshold, "DistMin", self.params.pv_array.spacing[0])
            pv_model.mesh.field.setNumber(threshold, "DistMax", self.params.pv_array.spacing+half_panel)


            # Define a distance field from the immersed panels
            zmin_dist = pv_model.mesh.field.add("Distance")
            pv_model.mesh.field.setNumbers(zmin_dist, "FacesList", dom_tags["bottom"])

            zmin_thre = pv_model.mesh.field.add("Threshold")
            pv_model.mesh.field.setNumber(zmin_thre, "IField", zmin_dist)
            pv_model.mesh.field.setNumber(zmin_thre, "LcMin", 2*resolution)
            pv_model.mesh.field.setNumber(zmin_thre, "LcMax", 5*resolution)
            pv_model.mesh.field.setNumber(zmin_thre, "DistMin", 0.1)
            pv_model.mesh.field.setNumber(zmin_thre, "DistMax", 0.5)
            
            xy_dist = pv_model.mesh.field.add("Distance")
            pv_model.mesh.field.setNumbers(xy_dist, "FacesList", dom_tags["left"])
            pv_model.mesh.field.setNumbers(xy_dist, "FacesList", dom_tags["right"])
            
            xy_thre = pv_model.mesh.field.add("Threshold")
            pv_model.mesh.field.setNumber(xy_thre, "IField", xy_dist)
            pv_model.mesh.field.setNumber(xy_thre, "LcMin", 2 * resolution)
            pv_model.mesh.field.setNumber(xy_thre, "LcMax", 5* resolution)
            pv_model.mesh.field.setNumber(xy_thre, "DistMin", 0.1)
            pv_model.mesh.field.setNumber(xy_thre, "DistMax", 0.5)


            minimum = pv_model.mesh.field.add("Min")
            pv_model.mesh.field.setNumbers(minimum, "FieldsList", [threshold, xy_thre, zmin_thre ])
            pv_model.mesh.field.setAsBackgroundMesh(minimum)
            return pv_model
>>>>>>> 00ba48b1
<|MERGE_RESOLUTION|>--- conflicted
+++ resolved
@@ -80,10 +80,8 @@
             self.gmsh_model.occ.cut([(3, domain)], [(3, panel_box)])
 
         self.gmsh_model.occ.synchronize()
-<<<<<<< HEAD
         return self.gmsh_model
-=======
-        return self.gmsh_model
+
 
     def _set_length_scales(self,pv_model,dom_tags):
         res_min = self.params.domain.l_char
@@ -133,4 +131,3 @@
             pv_model.mesh.field.setNumbers(minimum, "FieldsList", [threshold, xy_thre, zmin_thre ])
             pv_model.mesh.field.setAsBackgroundMesh(minimum)
             return pv_model
->>>>>>> 00ba48b1
