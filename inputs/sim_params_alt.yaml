--- conflicted
+++ resolved
@@ -15,7 +15,6 @@
   z_max: 20
   l_char: 10.
 pv_array:
-<<<<<<< HEAD
   stream_rows: 3
   elevation: 4.66
   stream_spacing: 9.7536
@@ -25,17 +24,6 @@
   tracker_angle: -30
   span_spacing: 9.79
   span_rows: 3
-=======
-  stream_rows: 7
-  elevation: 1.5
-  stream_spacing: 7.0
-  panel_chord: 2.0
-  panel_span: 7.0
-  panel_thickness: 0.1
-  tracker_angle: -30
-  span_spacing: 12.0
-  span_rows: 2
->>>>>>> b458ce36
 solver:
   dt: 0.0025
   t_final: 10.0
